--- conflicted
+++ resolved
@@ -1,24 +1,7 @@
 module github.com/github/smimesign
 
-go 1.23.0
+go 1.24.0
 
-<<<<<<< HEAD
-toolchain go1.23.8
-
-require (
-	github.com/certifi/gocertifi v0.0.0-20210507211836-431795d63e8d
-	github.com/pborman/getopt/v2 v2.1.0
-	github.com/pkg/errors v0.9.1
-	github.com/stretchr/testify v1.10.0
-	golang.org/x/crypto v0.39.0
-	golang.org/x/xerrors v0.0.0-20240903120638-7835f813f4da
-)
-
-require (
-	github.com/davecgh/go-spew v1.1.1 // indirect
-	github.com/pmezard/go-difflib v1.0.0 // indirect
-	gopkg.in/yaml.v3 v3.0.1 // indirect
-=======
 toolchain go1.24.2
 
 require (
@@ -33,5 +16,4 @@
 require (
 	github.com/davecgh/go-spew v1.1.1 // indirect
 	github.com/pmezard/go-difflib v1.0.0 // indirect
->>>>>>> 8c812506
 )